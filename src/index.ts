--- conflicted
+++ resolved
@@ -102,11 +102,7 @@
     // Configure sender and recipient using config
     const config = getConfig(env.ENVIRONMENT);
     msg.setSender({
-<<<<<<< HEAD
-      name: "Contact Form System",
-=======
       name: config.email.systemName,
->>>>>>> f36f16fb
       addr: env.FROM_EMAIL
     });
     msg.setRecipient(env.ADMIN_EMAIL);
@@ -141,11 +137,7 @@
 function createSubjectLine(submission: FormSubmission, config: typeof CONFIG): string {
   const serviceType = submission.service_type || 'General';
   const customerName = submission.name || 'Unknown';
-<<<<<<< HEAD
-  const subject = `New Contact Form Inquiry: ${serviceType} - ${customerName}`;
-=======
   const subject = `${config.email.subjectPrefix}: ${serviceType} - ${customerName}`;
->>>>>>> f36f16fb
   
   // Truncate to 78 characters for email compatibility
   return subject.length > 78 ? subject.substring(0, 75) + '...' : subject;
@@ -154,11 +146,7 @@
 function createEmailContent(submission: FormSubmission, env: Env, config: typeof CONFIG): string {
   return `
 ━━━━━━━━━━━━━━━━━━━━━━━━━━━━━━━━━━━━━━━━━━━━━━━
-<<<<<<< HEAD
-🔥 New Contact Form Submission
-=======
 ${config.company.emoji} ${config.email.templates.adminNotification.header}
->>>>>>> f36f16fb
 ━━━━━━━━━━━━━━━━━━━━━━━━━━━━━━━━━━━━━━━━━━━━━━━
 
 👤 Customer: ${submission.name}
@@ -206,27 +194,12 @@
 			
 			// Landing page with contact form
 			if (url.pathname === '/' && request.method === 'GET') {
-<<<<<<< HEAD
-				response = new Response(getContactFormHTML(), {
-=======
 				response = new Response(getContactFormHTML(config), {
->>>>>>> f36f16fb
 					headers: { 'Content-Type': 'text/html', ...corsHeaders }
 				});
 			}
 			// Submit contact form
 			else if (url.pathname === '/submit' && request.method === 'POST') {
-<<<<<<< HEAD
-				response = await handleSubmit(request, env, corsHeaders);
-			}
-			// Admin panel
-			else if (url.pathname === '/admin' && request.method === 'GET') {
-				response = await handleAdmin(request, env, corsHeaders);
-			}
-			// Update submission status
-			else if (url.pathname === '/admin/update' && request.method === 'POST') {
-				response = await handleStatusUpdate(request, env, corsHeaders);
-=======
 				response = await handleSubmit(request, env, corsHeaders, config);
 			}
 			// Admin panel
@@ -236,7 +209,6 @@
 			// Update submission status
 			else if (url.pathname === '/admin/update' && request.method === 'POST') {
 				response = await handleStatusUpdate(request, env, corsHeaders, config);
->>>>>>> f36f16fb
 			}
 			// Handle unknown routes
 			else {
@@ -320,11 +292,6 @@
 		
 		if (!user) {
 			console.warn('Missing Cf-Access-Jwt-Assertion header');
-<<<<<<< HEAD
-			// Still allow access but without user identity
-		} else {
-			console.log(`Admin access: ${user.email}`);
-=======
 			// If admin auth is enabled and no Cloudflare Access, deny access
 			if (config.features.enableAdminAuth && !config.features.enableCloudflareAccess) {
 				return new Response('Unauthorized - Admin access required', {
@@ -343,7 +310,6 @@
 					});
 				}
 			}
->>>>>>> f36f16fb
 		}
 
 		const { results } = await env.DB.prepare(`
@@ -351,11 +317,7 @@
 			ORDER BY created_at DESC
 		`).all();
 
-<<<<<<< HEAD
-		return new Response(getAdminHTML(results, user), {
-=======
 		return new Response(getAdminHTML(results, user, config), {
->>>>>>> f36f16fb
 			headers: { 'Content-Type': 'text/html', ...corsHeaders }
 		});
 	} catch (error) {
@@ -385,20 +347,6 @@
 			return new Response('Missing ID or status', {
 				status: 400,
 				headers: corsHeaders
-<<<<<<< HEAD
-			});
-		}
-
-		// Validate status values
-		const validStatuses = ['new', 'in_progress', 'resolved', 'cancelled'];
-		if (!validStatuses.includes(status)) {
-			return new Response('Invalid status value', {
-				status: 400,
-				headers: corsHeaders
-			});
-		}
-
-=======
 			});
 		}
 
@@ -411,7 +359,6 @@
 			});
 		}
 
->>>>>>> f36f16fb
 		console.log(`Status update: ${id} -> ${status} by ${user?.email || 'unknown'}`);
 
 		await env.DB.prepare(`
@@ -502,11 +449,7 @@
 <head>
 	<meta charset="UTF-8">
 	<meta name="viewport" content="width=device-width, initial-scale=1.0">
-<<<<<<< HEAD
-	<title>Your Company - Contact Us</title>
-=======
 	<title>${config.company.name} - ${config.contactForm.title}</title>
->>>>>>> f36f16fb
 	<style>
 		${generateThemeCSS(config)}
 		
@@ -684,13 +627,8 @@
 </head>
 <body>
 	<div class="container">
-<<<<<<< HEAD
-		<h1>🔥 Your Company</h1>
-		<p class="subtitle">Professional Services - Get in touch with us</p>
-=======
 		<h1>${config.company.emoji} ${config.company.name}</h1>
 		<p class="subtitle">${config.company.tagline}</p>
->>>>>>> f36f16fb
 		
 		<form method="POST" action="/submit">
 			<div class="form-group">
@@ -738,11 +676,7 @@
 <head>
 	<meta charset="UTF-8">
 	<meta name="viewport" content="width=device-width, initial-scale=1.0">
-<<<<<<< HEAD
-	<title>Message Sent - Your Company</title>
-=======
 	<title>Message Sent - ${config.company.name}</title>
->>>>>>> f36f16fb
 	<style>
 		${generateThemeCSS(config)}
 		
@@ -876,17 +810,12 @@
 	<div class="container">
 		<div class="success-icon">✅</div>
 		<h1>Message Sent Successfully!</h1>
-<<<<<<< HEAD
-		<p>Thank you for contacting us. We've received your message and will get back to you within 24 hours.</p>
-		<p>We appreciate your business!</p>
-=======
 		
 		<div class="celebration">
 			<p>Thank you for contacting <span class="highlight">${config.company.name}</span>. We've received your message and will get back to you within 24 hours.</p>
 			<p>We appreciate your business!</p>
 		</div>
 		
->>>>>>> f36f16fb
 		<a href="/">← Send Another Message</a>
 	</div>
 </body>
@@ -899,11 +828,7 @@
 <head>
 	<meta charset="UTF-8">
 	<meta name="viewport" content="width=device-width, initial-scale=1.0">
-<<<<<<< HEAD
-	<title>Error - Your Company</title>
-=======
 	<title>Error - ${config.company.name}</title>
->>>>>>> f36f16fb
 	<style>
 		${generateThemeCSS(config)}
 		
@@ -1044,11 +969,7 @@
 </html>`;
 }
 
-<<<<<<< HEAD
-function getAdminHTML(submissions: any[], user: CloudflareAccessUser | null = null): string {
-=======
 function getAdminHTML(submissions: any[], user: CloudflareAccessUser | null = null, config: typeof CONFIG): string {
->>>>>>> f36f16fb
 	const submissionRows = submissions.map(sub => `
 		<tr class="submission-row">
 			<td class="name-cell">${sub.name}</td>
@@ -1077,11 +998,7 @@
 <head>
 	<meta charset="UTF-8">
 	<meta name="viewport" content="width=device-width, initial-scale=1.0">
-<<<<<<< HEAD
-	<title>Admin Panel - Your Company</title>
-=======
 	<title>${config.admin.title} - ${config.company.name}</title>
->>>>>>> f36f16fb
 	<style>
 		${generateThemeCSS(config)}
 		
@@ -1396,18 +1313,11 @@
 </head>
 <body>
 	<div class="header">
-<<<<<<< HEAD
-		<div style="display: flex; justify-content: space-between; align-items: center; margin-bottom: 15px;">
-			<h1 style="margin: 0;">🔥 Your Company - Admin Panel</h1>
-			${user ? `<div class="user-info">👤 ${user.email}</div>` : ''}
-		</div>
-=======
 		<div class="header-top">
 			<h1>${config.company.emoji} ${config.company.name} - ${config.admin.title}</h1>
 			${user ? `<div class="user-info">👤 ${user.email}</div>` : ''}
 		</div>
 		
->>>>>>> f36f16fb
 		<div class="stats">
 			<div class="stat">
 				<span class="stat-number">${submissions.length}</span>
